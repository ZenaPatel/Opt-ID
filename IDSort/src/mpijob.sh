#!/bin/bash
module load global/cluster
module load python/ana
source activate mpi2
module load openmpi/1.6.5

UNIQHOSTS=${TMPDIR}/machines-u
awk '{print $1 }' ${PE_HOSTFILE} | uniq > ${UNIQHOSTS}
uniqslots=$(wc -l <${UNIQHOSTS})
echo "number of uniq hosts: ${uniqslots}"
echo "running on these hosts:"
cat ${UNIQHOSTS}

processes=`bc <<< "$uniqslots"`

echo "Processes running are : ${processes}"

mpirun -np ${processes} \
        -x LD_LIBRARY_PATH \
        --hostfile ${UNIQHOSTS} \
<<<<<<< HEAD
        --wd /dls/tmp/gdy32713/miniID \
=======
>>>>>>> edff36cd
        --tag-output \
        python $IDHOME/mpi_runner.py $@<|MERGE_RESOLUTION|>--- conflicted
+++ resolved
@@ -18,9 +18,5 @@
 mpirun -np ${processes} \
         -x LD_LIBRARY_PATH \
         --hostfile ${UNIQHOSTS} \
-<<<<<<< HEAD
-        --wd /dls/tmp/gdy32713/miniID \
-=======
->>>>>>> edff36cd
         --tag-output \
         python $IDHOME/mpi_runner.py $@