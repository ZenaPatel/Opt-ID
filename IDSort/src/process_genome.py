--- conflicted
+++ resolved
@@ -13,35 +13,22 @@
 from IDSort.src.magnets import Magnets, MagLists
 import IDSort.src.field_generator as fg
 
-<<<<<<< HEAD
-def human_output(id_info, filename):
-
-    with open(filename, 'rb') as fp:
+def human_output(id_info, filepath, output_dir):
+
+    with open(filepath, 'rb') as fp:
         maglists = pickle.load(fp)
     
     with open(id_info, 'r') as fp:
         info = json.load(fp)
 
     # TODO refactor file path creation
-    readable_outfile = (os.path.split(filename)[1]+'.inp')
+    readable_filename = os.path.split(filepath)[1] + '.inp'
+    readable_outfile = (os.path.join(output_dir, readable_filename))
 
     # TODO make sure there are test files for IDs other than Hybrid_Symmetric
 
     # Lookup table for converting mag names to integers
     mag_types = { 'HT': 5, 'HE': 4, 'VE': 3, 'HH': 2, 'VV': 1 }
-=======
-
-def human_output(id_info, filepath, output_dir):
-    
-    maglists = pickle.load(open(filepath, "rb"))
-    
-    f2 = open(id_info, 'r')
-    info = json.load(f2)
-    f2.close()
-    
-    readable_filename = os.path.split(filepath)[1]+'.inp'
-    readable_outfile = (os.path.join(output_dir, readable_filename))
->>>>>>> d42b6ccb
     
     if info['type'] == 'Hybrid_Symmetric':
         # TODO make a proper function somewhere
@@ -133,13 +120,7 @@
         for filepath in args[0::]:
             print("Turning file %s from Human Readable to Genome" % (filepath))
 
-<<<<<<< HEAD
-            buildlist = np.genfromtxt(filename, dtype=str)
-=======
-            f2 = open(filepath, 'r')
             buildlist = np.genfromtxt(filepath, dtype=str)
-            f2.close()
->>>>>>> d42b6ccb
 
             mags = Magnets()
             mags.load(options.magnets_filename)
@@ -181,18 +162,9 @@
 
                     vvswap+=1
 
-<<<<<<< HEAD
-            outfile = (os.path.split(filename)[1]+'.h5')
-            #fg.output_fields(outfile, options.id_filename, options.id_template, options.magnets_filename, maglist)
-
-            with open(os.path.split(filename)[1]+'.genome','wb') as fp:
+            genome_filename = os.path.split(filepath)[1] + '.genome'
+            with open(os.path.join(options.output_dir, genome_filename),'wb') as fp:
                 pickle.dump(maglist, fp)
-=======
-            genome_filename = os.path.split(filepath)[1]+'.genome'
-            fp = open(os.path.join(options.output_dir, genome_filename),'wb')
-            pickle.dump(maglist, fp)
-            fp.close()
->>>>>>> d42b6ccb
 
     if options.readable:
 
@@ -202,19 +174,11 @@
             human_output(options.id_filename, filepath, options.output_dir)
 
     if options.analysis:
-<<<<<<< HEAD
-        for filename in args[0::]:  
-            print("Processing file %s" % (filename))
-
-            # load the genome
-            with open( filename, "rb" ) as fp:
-                maglists = pickle.load(fp)
-=======
         for filepath in args[0::]:
             print("Processing file %s" % (filepath))
             # load the genome
-            maglists = pickle.load(open(filepath, "rb"))
->>>>>>> d42b6ccb
+            with open(filepath, "rb") as fp:
+                maglists = pickle.load(fp)
 
             analysis_filename = os.path.split(filepath)[1]+'.h5'
             outfile = (os.path.join(options.output_dir, analysis_filename))
