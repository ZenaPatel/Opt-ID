'''
Created on 5 Dec 2013

@author: ssg37927
'''
import numpy as np

import h5py
import json

import magnets
import magnet_tools as mt

import threading


def load_lookup(filename, beam):
    f = h5py.File(filename, 'r')
    return f[beam]


def generate_per_magnet_array(info, magnetlist, magnets):
    pos = {}
    pos['VV'] = 0;
    pos['VE'] = 0;
    pos['HH'] = 0;
    pos['HE'] = 0;

    beams = {}

    # for each beam
    for beam in info['beams']:
        magvalues = []
        for mag in beam['mags']:
            magarray = magnetlist.get_magnet_vals(mag['type'], pos[mag['type']], magnets)
            pos[mag['type']] += 1
            magvalues.append(magarray)
        beams[beam['name']] = np.transpose(np.vstack(magvalues))
    return beams

def generate_sub_array(beam_array, eval_list, lookup, beam, results):
    # This sum is calculated like this to avoid memory errors
    result = np.sum(lookup[beam][:, 0, :, :, :, eval_list[0]] * beam_array[:,eval_list[0]], 3)
    for m in eval_list[1:]:
        result += np.sum(lookup[beam][:, 0, :, :, :, m] * beam_array[:,m], 3)
    results.append(result)

def generate_per_beam_b_field(info, maglist, mags, lookup):
    beam_arrays = generate_per_magnet_array(info, maglist, mags)
    procs = 8
    fields = {}
    for beam in beam_arrays.keys():
        beam_array = beam_arrays[beam]
        indexes = range(1, lookup[beam].shape[5])
        length = len(indexes)/(procs-1)
        chunks=[indexes[x:x+length] for x in xrange(0, len(indexes), length)]
        results = []
        pp = []
        for i in range(len(chunks)):
            chunk = chunks[i]
            pp1 = threading.Thread(name='ProcThread-%02i'%(i), target=generate_sub_array, args = (beam_array, chunk, lookup, beam, results))
            pp1.daemon = True
            pp1.start()
            pp.append(pp1)
        
        for pp1 in pp:
            pp1.join()
        
        # This sum is calculated like this to avoid memory errors
        result = results[0]
        for m in range(1, len(results)):
            result += results[m]
        fields[beam] = result
    return fields


def generate_id_field(info, maglist, mags, f1):
    fields = generate_per_beam_b_field(info, maglist, mags, f1)
    id_fields = np.zeros(fields.itervalues().next().shape)
    for beam in fields.keys():
        id_fields+=fields[beam]
    return id_fields

def generate_id_field_cost(field, ref_field):
    cost=field-ref_field
    cost=np.square(cost)
    cost=np.sqrt(cost)
    cost=np.sum(cost)
    
    return cost

def generate_reference_magnets(mags):
    ref_mags=magnets.Magnets()
    for magtype in mags.magnet_sets.keys():
        mag_dir = mags.magnet_sets[magtype].values()[0].argmax()
        unit = np.zeros(3)
        unit[mag_dir] = mags.mean_field[magtype]
        ref_mags.add_perfect_magnet_set(magtype, len(mags.magnet_sets[magtype]) , unit, mags.magnet_flip[magtype])
    return ref_mags


def calculate_cached_fitness(info, lookup, magnets, maglist, ref_total_id_field):
    total_id_field = generate_id_field(info, maglist, magnets, lookup)
    return generate_id_field_cost(total_id_field, ref_total_id_field)


def calculate_fitness(id_filename, lookup_filename, magnets_filename, maglist):
    # TODO this will be slow, but should be optimizable with lookups
    lookup = h5py.File(lookup_filename, 'r')
    f2 = open(id_filename, 'r')
    info = json.load(f2)
    f2.close()

    mags = magnets.Magnets()
    mags.load(magnets_filename)

    ref_mags = generate_reference_magnets(mags)
    ref_maglist = magnets.MagLists(ref_mags)
    ref_total_id_field = generate_id_field(info, ref_maglist, ref_mags, lookup)

    result = calculate_cached_fitness(info, lookup, magnets, maglist, ref_total_id_field)
    lookup.close()

    return result


def output_fields(filename, id_filename, lookup_filename, magnets_filename, maglist):
    f1 = h5py.File(lookup_filename, 'r')
    f2 = open(id_filename, 'r')
    info = json.load(f2)
    f2.close()

    mags = magnets.Magnets()
    mags.load(magnets_filename)

    f = h5py.File(filename, 'w')
<<<<<<< HEAD
    #per_mag_field = generate_per_magnet_b_field(info, maglist, mags, f1)
    per_beam_field = generate_per_beam_b_field(info, maglist, mags, f1)
    total_id_field = generate_id_field(info, maglist, mags, f1)
    for name in per_beam_field.keys():
        #f.create_dataset("%s_per_magnet" % (name), data=per_mag_field[name])
=======
#    per_mag_field = generate_per_magnet_b_field(info, maglist, mags, f1)
    per_beam_field = generate_per_beam_b_field(info, maglist, mags, f1)
    total_id_field = generate_id_field(info, maglist, mags, f1)
    for name in per_beam_field.keys():
#        f.create_dataset("%s_per_magnet" % (name), data=per_mag_field[name])
>>>>>>> b4b5046f
        f.create_dataset("%s_per_beam" % (name), data=per_beam_field[name])
    f.create_dataset('id_Bfield', data=total_id_field)
    trajectory_information=mt.calculate_phase_error(info, total_id_field)
    f.create_dataset('id_phase_error', data = trajectory_information[0])
    f.create_dataset('id_trajectory', data = trajectory_information[1])
    
    f.close()


if __name__ == "__main__" :
    mags = magnets.Magnets()
    
    mags.add_magnet_set('HH', "S:/Technical/IDs/Ed/Bash Sort/I13j/J13H.sim", (-1.,1.,-1.))
    mags.add_magnet_set('HE', "S:/Technical/IDs/Ed/Bash Sort/I13j/J13HEB.sim", (-1.,1.,-1.))
    mags.add_magnet_set('VV', "S:/Technical/IDs/Ed/Bash Sort/I13j/J13V.sim", (-1.,-1.,1.))
    mags.add_magnet_set('VE', "S:/Technical/IDs/Ed/Bash Sort/I13j/J13VE.sim", (-1.,-1.,1.))

    ref_mags=generate_reference_magnets(mags)

    maglist = magnets.MagLists(mags)
    ref_maglist = magnets.MagLists(ref_mags)

    maglist.shuffle_all()
    
    f1 = h5py.File('unit.h5', 'r')

    f2 = open('test.json', 'r')
    info = json.load(f2)

    magarrays = generate_per_magnet_array(info, maglist, mags)
#    per_mag_field = generate_sub_array(beam_array, eval_list, lookup, beam, per_mag_field)
#    per_mag_field = generate_per_magnet_b_field(info, maglist, mags, f1)
    per_beam_field = generate_per_beam_b_field(info, maglist, mags, f1)
    total_id_field = generate_id_field(info, maglist, mags, f1)
    
    
    ref_magarrays = generate_per_magnet_array(info, ref_maglist, ref_mags)
#    ref_per_mag_field = generate_per_magnet_b_field(info, ref_maglist, ref_mags, f1)
    ref_per_beam_field = generate_per_beam_b_field(info, ref_maglist, ref_mags, f1)
    ref_total_id_field = generate_id_field(info, ref_maglist, ref_mags, f1)
    
    
    cost_total_id_field=generate_id_field_cost(total_id_field,ref_total_id_field)

    f1.close()
    f2.close()

    f3 = h5py.File('real_data.h5', 'w')
    for name in per_beam_field.keys():
#        f3.create_dataset("%s_per_magnet" % (name), data=per_mag_field[name])
        f3.create_dataset("%s_per_beam" % (name), data=per_beam_field[name])
    f3.create_dataset('id_Bfield',data=total_id_field)
    f3.close()
    
    f4 = h5py.File('reference.h5', 'w')
    for name in ref_per_beam_field.keys():
#        f4.create_dataset("%s_per_magnet" % (name), data=ref_per_mag_field[name])
        f4.create_dataset("%s_per_beam" % (name), data=ref_per_beam_field[name])
    f4.create_dataset('id_Bfield',data=ref_total_id_field)
    f4.close()<|MERGE_RESOLUTION|>--- conflicted
+++ resolved
@@ -134,19 +134,11 @@
     mags.load(magnets_filename)
 
     f = h5py.File(filename, 'w')
-<<<<<<< HEAD
-    #per_mag_field = generate_per_magnet_b_field(info, maglist, mags, f1)
-    per_beam_field = generate_per_beam_b_field(info, maglist, mags, f1)
-    total_id_field = generate_id_field(info, maglist, mags, f1)
-    for name in per_beam_field.keys():
-        #f.create_dataset("%s_per_magnet" % (name), data=per_mag_field[name])
-=======
 #    per_mag_field = generate_per_magnet_b_field(info, maglist, mags, f1)
     per_beam_field = generate_per_beam_b_field(info, maglist, mags, f1)
     total_id_field = generate_id_field(info, maglist, mags, f1)
     for name in per_beam_field.keys():
 #        f.create_dataset("%s_per_magnet" % (name), data=per_mag_field[name])
->>>>>>> b4b5046f
         f.create_dataset("%s_per_beam" % (name), data=per_beam_field[name])
     f.create_dataset('id_Bfield', data=total_id_field)
     trajectory_information=mt.calculate_phase_error(info, total_id_field)
