# order  x, z, s
import json


def create_type_list_antisymetric_ppm(nperiods):
    # do the first end
    types = []
    start = 0
    stop = 0
    vertical = False

    types.append('HE')
    types.append('VE')

    start, stop = (2, (4*nperiods+5)-2)

    # now put in all the middle periods
    for i in range(start, stop):
        if vertical :
            types.append('VV')
            vertical = False
        else :
            types.append('HH')
            vertical = True

    # finally add in the other end
    types.append('VE')
    types.append('HE')

    return types


def create_direction_list_antisymetric_ppm_bottom(nperiods):
    direction = []
    for i in range(0, (4 * nperiods + 5) - 1, 4):
        direction.append((1, 1, 1))
        direction.append((1, 1, 1))
        direction.append((-1, 1, -1))
        direction.append((-1, -1, 1))

    # Append last element
    direction.append((1, 1, 1))
    return direction


def create_direction_list_antisymetric_ppm_top(nperiods):
    direction = []
    for i in range(0, (4 * nperiods + 5) - 1, 4):
        direction.append((-1, 1, -1))
        direction.append((1, 1, 1))
        direction.append((1, 1, 1))
        direction.append((-1, -1, 1))

    # Append last element
    direction.append((-1, 1, -1))
    return direction

def create_location_list_antisymmetric_ppm_top(period, nperiods,fullmagdims,vemagdims,hemagdims,mingap,interstice):
    V1 = []
    length = (4*(nperiods-1)+5)*(fullmagdims[2]+interstice)+2*(vemagdims[2]+interstice)+2*(hemagdims[2]+interstice)-interstice
    x=-fullmagdims[0]/2.0
    z=mingap/2.0
    s=-length/2.0
    V1.append((x,z,s))
    s+=(hemagdims[2]+interstice)
<<<<<<< HEAD
    for i in range(2,(4*nperiods+5)-2,1):
=======
    V1.append((x,z,s))
    s+=(vemagdims[2]+interstice)
    for i in range(2,(4*nperiods+1)-2,1):
>>>>>>> 14aa88c0
        V1.append((x,z,s))
        s+=(fullmagdims[2]+interstice)
    V1.append((x,z,s))
    s+=(vemagdims[2]+interstice)
    V1.append((x,z,s))
    return V1

def create_location_list_antisymmetric_ppm_bottom(period, nperiods,fullmagdims,vemagdims,hemagdims,mingap,interstice):
    V1 = []
<<<<<<< HEAD
    length = (4*(nperiods-1)+5)*fullmagdims[2]+2*vemagdims[2]+2*hemagdims[2]+4*nperiods*interstice
=======
    length = (4*(nperiods-1)+1)*(fullmagdims[2]+interstice)+2*(vemagdims[2]+interstice)+2*(hemagdims[2]+interstice)-interstice
>>>>>>> 14aa88c0
    x=-fullmagdims[0]/2.0
    z=-fullmagdims[1]-mingap/2.0
    s=-length/2.0
    V1.append((x,z,s))
    s+=(hemagdims[2]+interstice)
<<<<<<< HEAD
    for i in range(2,(4*nperiods+5)-2,1):
=======
    V1.append((x,z,s))
    s+=(vemagdims[2]+interstice)
    for i in range(2,(4*nperiods+1)-2,1):
>>>>>>> 14aa88c0
        V1.append((x,z,s))
        s+=(fullmagdims[2]+interstice)
    V1.append((x,z,s))
    s+=(vemagdims[2]+interstice)
    V1.append((x,z,s))
    return V1

if __name__ == "__main__":
    import optparse
    usage = "%prog [options] OutputFile"
    parser = optparse.OptionParser(usage=usage)
    parser.add_option("-p", "--periods", dest="periods", help="Set the number of full periods for the Device", default=109, type="int")
    parser.add_option("--fullmagdims", dest="fullmagdims", help="Set the dimensions of the full magnet blocks (x,z,s) in mm", nargs=3, default=(41., 16., 6.22), type="float")
    parser.add_option("--vemagdims", dest="vemagdims", help="Set the dimensions of the VE magnet blocks (x,z,s) in mm", nargs=3, default=(41., 16., 3.12), type="float")
    parser.add_option("--hemagdims", dest="hemagdims", help="Set the dimensions of the HE magnet blocks (x,z,s) in mm", nargs=3, default=(41., 16., 4.0), type="float")
    parser.add_option("-i", dest="interstice", help="Set the dimensions of the slack between adjacent magnets (interstice) in mm", default=0.03, type="float")
    parser.add_option("-g", "--gap", dest="gap", help="Set the gap for the device to be created at", default=6.15, type="float")
    parser.add_option("-t", "--type", dest="type", help="Set the device type", type="string", default="PPM_AntiSymetric")
    parser.add_option("-v", "--verbose", dest="verbose", help="display debug information", action="store_true", default=False)
    parser.add_option("-n", "--name", dest="name", help="PPM name", default="J13", type="string")
<<<<<<< HEAD
    parser.add_option("-x", "--xstartstopstep", dest="x", help="X start stop and step", nargs=3, default=(-20., 21., 10.0), type="float")
    parser.add_option("-z", "--zstartstopstep", dest="z", help="Z start stop and step", nargs=3, default=(0.0, 0.1, 0.1), type="float")
=======
    parser.add_option("-x", "--xstartstopstep", dest="x", help="X start stop and step", nargs=3, default=(-5.0, 5.1, 2.5), type="float")
    parser.add_option("-z", "--zstartstopstep", dest="z", help="Z start stop and step", nargs=3, default=(-0.0,.1, 0.1), type="float")
>>>>>>> 14aa88c0
    parser.add_option("-s", "--stepsperperiod", dest="steps", help="Number of steps in S per magnet", default=5, type="float")

    (options, args) = parser.parse_args()

    if options.type == 'PPM_AntiSymetric':
        output = {}
        output['name'] = options.name
        output['type'] = options.type
        output['number_of_beams'] = 2
        output['gap'] = options.gap
        output['periods'] = options.periods
        output['period_length'] = 4*(options.interstice+options.fullmagdims[2])
        # TODO needs sorting out
        output['xmin'] = options.x[0]
        output['xmax'] = options.x[1]
        output['xstep'] = options.x[2]
        output['zmin'] = options.z[0]
        output['zmax'] = options.z[1]
        output['zstep'] = options.z[2]
        length = (options.fullmagdims[2]+options.interstice)*4*(options.periods+16)
        output['smin'] = -length/2.0
        output['smax'] = (length/2.0)+((options.fullmagdims[2]+options.interstice)/options.steps)
        output['sstep'] = (options.fullmagdims[2]+options.interstice)/options.steps
        output['interstice'] = options.interstice

        # calculate all magnet values
        types = create_type_list_antisymetric_ppm(options.periods)
        top_directions = create_direction_list_antisymetric_ppm_top(options.periods)
        bottom_directions = create_direction_list_antisymetric_ppm_bottom(options.periods)
        top_positions = create_location_list_antisymmetric_ppm_top(options.fullmagdims[2]*4, options.periods, options.fullmagdims, options.vemagdims, options.hemagdims, options.gap, options.interstice)
        bottom_positions = create_location_list_antisymmetric_ppm_bottom(options.fullmagdims[2]*4, options.periods, options.fullmagdims, options.vemagdims, options.hemagdims, options.gap, options.interstice)

        # output beams
        output['beams'] = []
        top_beam = {}
        top_beam['name'] = "Top Beam"
        top_beam['mags'] = []
        bottom_beam = {}
        bottom_beam = {}
        bottom_beam['name'] = "Bottom Beam"
        bottom_beam['mags'] = []

        # top beam
        for i in range(len(types)):
            mag = {}
            mag['type'] = types[i]
            mag['direction'] = top_directions[i]
            mag['position'] = top_positions[i]
            if types[i] == 'VV':
                mag['dimensions'] = options.fullmagdims
            elif types[i] == 'HH':
                mag['dimensions'] = options.fullmagdims
            elif types[i] == 'HE':
                mag['dimensions'] = options.hemagdims
            elif types[i] == 'VE':
                mag['dimensions'] = options.vemagdims
            top_beam['mags'].append(mag)

        # bottom beam
        for i in range(len(types)):
            mag = {}
            mag['type'] = types[i]
            mag['direction'] = bottom_directions[i]
            mag['position'] = bottom_positions[i]
            if types[i] == 'VV':
                mag['dimensions'] = options.fullmagdims
            elif types[i] == 'HH':
                mag['dimensions'] = options.fullmagdims
            elif types[i] == 'HE':
                mag['dimensions'] = options.hemagdims
            elif types[i] == 'VE':
                mag['dimensions'] = options.vemagdims
            bottom_beam['mags'].append(mag)

        output['beams'].append(top_beam)
        output['beams'].append(bottom_beam)

        fp = open(args[0], 'w')
        json.dump(output, fp, indent=4)
        fp.close()<|MERGE_RESOLUTION|>--- conflicted
+++ resolved
@@ -63,13 +63,9 @@
     s=-length/2.0
     V1.append((x,z,s))
     s+=(hemagdims[2]+interstice)
-<<<<<<< HEAD
-    for i in range(2,(4*nperiods+5)-2,1):
-=======
     V1.append((x,z,s))
     s+=(vemagdims[2]+interstice)
     for i in range(2,(4*nperiods+1)-2,1):
->>>>>>> 14aa88c0
         V1.append((x,z,s))
         s+=(fullmagdims[2]+interstice)
     V1.append((x,z,s))
@@ -79,23 +75,15 @@
 
 def create_location_list_antisymmetric_ppm_bottom(period, nperiods,fullmagdims,vemagdims,hemagdims,mingap,interstice):
     V1 = []
-<<<<<<< HEAD
-    length = (4*(nperiods-1)+5)*fullmagdims[2]+2*vemagdims[2]+2*hemagdims[2]+4*nperiods*interstice
-=======
     length = (4*(nperiods-1)+1)*(fullmagdims[2]+interstice)+2*(vemagdims[2]+interstice)+2*(hemagdims[2]+interstice)-interstice
->>>>>>> 14aa88c0
     x=-fullmagdims[0]/2.0
     z=-fullmagdims[1]-mingap/2.0
     s=-length/2.0
     V1.append((x,z,s))
     s+=(hemagdims[2]+interstice)
-<<<<<<< HEAD
-    for i in range(2,(4*nperiods+5)-2,1):
-=======
     V1.append((x,z,s))
     s+=(vemagdims[2]+interstice)
     for i in range(2,(4*nperiods+1)-2,1):
->>>>>>> 14aa88c0
         V1.append((x,z,s))
         s+=(fullmagdims[2]+interstice)
     V1.append((x,z,s))
@@ -116,13 +104,8 @@
     parser.add_option("-t", "--type", dest="type", help="Set the device type", type="string", default="PPM_AntiSymetric")
     parser.add_option("-v", "--verbose", dest="verbose", help="display debug information", action="store_true", default=False)
     parser.add_option("-n", "--name", dest="name", help="PPM name", default="J13", type="string")
-<<<<<<< HEAD
-    parser.add_option("-x", "--xstartstopstep", dest="x", help="X start stop and step", nargs=3, default=(-20., 21., 10.0), type="float")
-    parser.add_option("-z", "--zstartstopstep", dest="z", help="Z start stop and step", nargs=3, default=(0.0, 0.1, 0.1), type="float")
-=======
     parser.add_option("-x", "--xstartstopstep", dest="x", help="X start stop and step", nargs=3, default=(-5.0, 5.1, 2.5), type="float")
     parser.add_option("-z", "--zstartstopstep", dest="z", help="Z start stop and step", nargs=3, default=(-0.0,.1, 0.1), type="float")
->>>>>>> 14aa88c0
     parser.add_option("-s", "--stepsperperiod", dest="steps", help="Number of steps in S per magnet", default=5, type="float")
 
     (options, args) = parser.parse_args()
